use crate::buf::fixed::FixedBuf;
use crate::buf::{BoundedBuf, BoundedBufMut, IoBuf, IoBufMut, Slice};
use crate::fs::OpenOptions;
use crate::io::SharedFd;

use crate::runtime::driver::op::Op;
use std::fmt;
use std::io;
use std::os::unix::io::{AsRawFd, FromRawFd, IntoRawFd, RawFd};
use std::path::Path;

/// A reference to an open file on the filesystem.
///
/// An instance of a `File` can be read and/or written depending on what options
/// it was opened with. The `File` type provides **positional** read and write
/// operations. The file does not maintain an internal cursor. The caller is
/// required to specify an offset when issuing an operation.
///
/// While files are automatically closed when they go out of scope, the
/// operation happens asynchronously in the background. It is recommended to
/// call the `close()` function in order to guarantee that the file successfully
/// closed before exiting the scope. Closing a file does not guarantee writes
/// have persisted to disk. Use [`sync_all`] to ensure all writes have reached
/// the filesystem.
///
/// [`sync_all`]: File::sync_all
///
/// # Examples
///
/// Creates a new file and write data to it:
///
/// ```no_run
/// use tokio_uring::fs::File;
///
/// fn main() -> Result<(), Box<dyn std::error::Error>> {
///     tokio_uring::start(async {
///         // Open a file
///         let file = File::create("hello.txt").await?;
///
///         // Write some data
///         let (res, buf) = file.write_at(&b"hello world"[..], 0).await;
///         let n = res?;
///
///         println!("wrote {} bytes", n);
///
///         // Sync data to the file system.
///         file.sync_all().await?;
///
///         // Close the file
///         file.close().await?;
///
///         Ok(())
///     })
/// }
/// ```
pub struct File {
    /// Open file descriptor
    pub(crate) fd: SharedFd,
}

impl File {
    /// Attempts to open a file in read-only mode.
    ///
    /// See the [`OpenOptions::open`] method for more details.
    ///
    /// # Errors
    ///
    /// This function will return an error if `path` does not already exist.
    /// Other errors may also be returned according to [`OpenOptions::open`].
    ///
    /// # Examples
    ///
    /// ```no_run
    /// use tokio_uring::fs::File;
    ///
    /// fn main() -> Result<(), Box<dyn std::error::Error>> {
    ///     tokio_uring::start(async {
    ///         let f = File::open("foo.txt").await?;
    ///
    ///         // Close the file
    ///         f.close().await?;
    ///         Ok(())
    ///     })
    /// }
    /// ```
    pub async fn open(path: impl AsRef<Path>) -> io::Result<File> {
        OpenOptions::new().read(true).open(path).await
    }

    /// Opens a file in write-only mode.
    ///
    /// This function will create a file if it does not exist,
    /// and will truncate it if it does.
    ///
    /// See the [`OpenOptions::open`] function for more details.
    ///
    /// # Examples
    ///
    /// ```no_run
    /// use tokio_uring::fs::File;
    ///
    /// fn main() -> Result<(), Box<dyn std::error::Error>> {
    ///     tokio_uring::start(async {
    ///         let f = File::create("foo.txt").await?;
    ///
    ///         // Close the file
    ///         f.close().await?;
    ///         Ok(())
    ///     })
    /// }
    /// ```
    pub async fn create(path: impl AsRef<Path>) -> io::Result<File> {
        OpenOptions::new()
            .write(true)
            .create(true)
            .truncate(true)
            .open(path)
            .await
    }

    pub(crate) fn from_shared_fd(fd: SharedFd) -> File {
        File { fd }
    }

    /// Converts a [`std::fs::File`][std] to a [`tokio_uring::fs::File`][file].
    ///
    /// [std]: std::fs::File
    /// [file]: File
    pub fn from_std(file: std::fs::File) -> File {
        File::from_shared_fd(SharedFd::new(file.into_raw_fd()))
    }

    /// Read some bytes at the specified offset from the file into the specified
    /// buffer, returning how many bytes were read.
    ///
    /// # Return
    ///
    /// The method returns the operation result and the same buffer value passed
    /// as an argument.
    ///
    /// If the method returns [`Ok(n)`], then the read was successful. A nonzero
    /// `n` value indicates that the buffer has been filled with `n` bytes of
    /// data from the file. If `n` is `0`, then one of the following happened:
    ///
    /// 1. The specified offset is the end of the file.
    /// 2. The buffer specified was 0 bytes in length.
    ///
    /// It is not an error if the returned value `n` is smaller than the buffer
    /// size, even when the file contains enough data to fill the buffer.
    ///
    /// # Errors
    ///
    /// If this function encounters any form of I/O or other error, an error
    /// variant will be returned. The buffer is returned on error.
    ///
    /// # Examples
    ///
    /// ```no_run
    /// use tokio_uring::fs::File;
    ///
    /// fn main() -> Result<(), Box<dyn std::error::Error>> {
    ///     tokio_uring::start(async {
    ///         let f = File::open("foo.txt").await?;
    ///         let buffer = vec![0; 10];
    ///
    ///         // Read up to 10 bytes
    ///         let (res, buffer) = f.read_at(buffer, 0).await;
    ///         let n = res?;
    ///
    ///         println!("The bytes: {:?}", &buffer[..n]);
    ///
    ///         // Close the file
    ///         f.close().await?;
    ///         Ok(())
    ///     })
    /// }
    /// ```
    pub async fn read_at<T: BoundedBufMut>(&self, buf: T, pos: u64) -> crate::BufResult<usize, T> {
        // Submit the read operation
        let op = Op::read_at(&self.fd, buf, pos).unwrap();
        op.await
    }

    /// Read some bytes at the specified offset from the file into the specified
    /// array of buffers, returning how many bytes were read.
    ///
    /// # Return
    ///
    /// The method returns the operation result and the same array of buffers
    /// passed as an argument.
    ///
    /// If the method returns [`Ok(n)`], then the read was successful. A nonzero
    /// `n` value indicates that the buffers have been filled with `n` bytes of
    /// data from the file. If `n` is `0`, then one of the following happened:
    ///
    /// 1. The specified offset is the end of the file.
    /// 2. The buffers specified were 0 bytes in length.
    ///
    /// It is not an error if the returned value `n` is smaller than the buffer
    /// size, even when the file contains enough data to fill the buffer.
    ///
    /// # Errors
    ///
    /// If this function encounters any form of I/O or other error, an error
    /// variant will be returned. The buffer is returned on error.
    ///
    /// # Examples
    ///
    /// ```no_run
    /// use tokio_uring::fs::File;
    ///
    /// fn main() -> Result<(), Box<dyn std::error::Error>> {
    ///     tokio_uring::start(async {
    ///         let f = File::open("foo.txt").await?;
    ///         let buffers = vec![Vec::<u8>::with_capacity(10), Vec::<u8>::with_capacity(10)];
    ///
    ///         // Read up to 20 bytes
    ///         let (res, buffer) = f.readv_at(buffers, 0).await;
    ///         let n = res?;
    ///
    ///         println!("Read {} bytes", n);
    ///
    ///         // Close the file
    ///         f.close().await?;
    ///         Ok(())
    ///     })
    /// }
    /// ```
    pub async fn readv_at<T: BoundedBufMut>(
        &self,
        bufs: Vec<T>,
        pos: u64,
    ) -> crate::BufResult<usize, Vec<T>> {
        // Submit the read operation
        let op = Op::readv_at(&self.fd, bufs, pos).unwrap();
        op.await
    }

    /// Write data from buffers into this file at the specified offset,
    /// returning how many bytes were written.
    ///
    /// This function will attempt to write the entire contents of `bufs`, but
    /// the entire write may not succeed, or the write may also generate an
    /// error. The bytes will be written starting at the specified offset.
    ///
    /// # Return
    ///
    /// The method returns the operation result and the same array of buffers passed
    /// in as an argument. A return value of `0` typically means that the
    /// underlying file is no longer able to accept bytes and will likely not be
    /// able to in the future as well, or that the buffer provided is empty.
    ///
    /// # Errors
    ///
    /// Each call to `write` may generate an I/O error indicating that the
    /// operation could not be completed. If an error is returned then no bytes
    /// in the buffer were written to this writer.
    ///
    /// It is **not** considered an error if the entire buffer could not be
    /// written to this writer.
    ///
    /// # Examples
    ///
    /// ```no_run
    /// use tokio_uring::fs::File;
    ///
    /// fn main() -> Result<(), Box<dyn std::error::Error>> {
    ///     tokio_uring::start(async {
    ///         let file = File::create("foo.txt").await?;
    ///
    ///         // Writes some prefix of the byte string, not necessarily all of it.
    ///         let bufs = vec!["some".to_owned().into_bytes(), " bytes".to_owned().into_bytes()];
    ///         let (res, _) = file.writev_at(bufs, 0).await;
    ///         let n = res?;
    ///
    ///         println!("wrote {} bytes", n);
    ///
    ///         // Close the file
    ///         file.close().await?;
    ///         Ok(())
    ///     })
    /// }
    /// ```
    ///
    /// [`Ok(n)`]: Ok
    pub async fn writev_at<T: BoundedBuf>(
        &self,
        buf: Vec<T>,
        pos: u64,
    ) -> crate::BufResult<usize, Vec<T>> {
        let op = Op::writev_at(&self.fd, buf, pos).unwrap();
        op.await
    }

    /// Read the exact number of bytes required to fill `buf` at the specified
    /// offset from the file.
    ///
    /// This function reads as many as bytes as necessary to completely fill the
    /// specified buffer `buf`.
    ///
    /// # Return
    ///
    /// The method returns the operation result and the same buffer value passed
    /// as an argument.
    ///
    /// If the method returns [`Ok(())`], then the read was successful.
    ///
    /// # Errors
    ///
    /// If this function encounters an "end of file" before completely filling
    /// the buffer, it returns an error of the kind [`ErrorKind::UnexpectedEof`].
    /// The buffer is returned on error.
    ///
    /// If this function encounters any form of I/O or other error, an error
    /// variant will be returned. The buffer is returned on error.
    ///
    /// # Examples
    ///
    /// ```no_run
    /// use tokio_uring::fs::File;
    ///
    /// fn main() -> Result<(), Box<dyn std::error::Error>> {
    ///     tokio_uring::start(async {
    ///         let f = File::open("foo.txt").await?;
    ///         let buffer = Vec::with_capacity(10);
    ///
    ///         // Read up to 10 bytes
    ///         let (res, buffer) = f.read_exact_at(buffer, 0).await;
    ///         res?;
    ///
    ///         println!("The bytes: {:?}", buffer);
    ///
    ///         // Close the file
    ///         f.close().await?;
    ///         Ok(())
    ///     })
    /// }
    /// ```
    ///
    /// [`ErrorKind::UnexpectedEof`]: std::io::ErrorKind::UnexpectedEof
    pub async fn read_exact_at<T>(&self, buf: T, pos: u64) -> crate::BufResult<(), T>
    where
        T: BoundedBufMut,
    {
        let orig_bounds = buf.bounds();
        let (res, buf) = self.read_exact_slice_at(buf.slice_full(), pos).await;
        (res, T::from_buf_bounds(buf, orig_bounds))
    }

    async fn read_exact_slice_at<T: IoBufMut>(
        &self,
        mut buf: Slice<T>,
        mut pos: u64,
    ) -> crate::BufResult<(), T> {
        if pos.checked_add(buf.bytes_total() as u64).is_none() {
            return (
                Err(io::Error::new(
                    io::ErrorKind::InvalidInput,
                    "buffer too large for file",
                )),
                buf.into_inner(),
            );
        }

        while buf.bytes_total() != 0 {
            let (res, slice) = self.read_at(buf, pos).await;
            match res {
                Ok(0) => {
                    return (
                        Err(io::Error::new(
                            io::ErrorKind::UnexpectedEof,
                            "failed to fill whole buffer",
                        )),
                        slice.into_inner(),
                    )
                }
                Ok(n) => {
                    pos += n as u64;
                    buf = slice.slice(n..);
                }

                // No match on an EINTR error is performed because this
                // crate's design ensures we are not calling the 'wait' option
                // in the ENTER syscall. Only an Enter with 'wait' can generate
                // an EINTR according to the io_uring man pages.
                Err(e) => return (Err(e), slice.into_inner()),
            };
        }

        (Ok(()), buf.into_inner())
    }

    /// Like [`read_at`], but using a pre-mapped buffer
    /// registered with [`FixedBufRegistry`].
    ///
    /// [`read_at`]: Self::read_at
    /// [`FixedBufRegistry`]: crate::buf::fixed::FixedBufRegistry
    ///
    /// # Errors
    ///
    /// In addition to errors that can be reported by `read_at`,
    /// this operation fails if the buffer is not registered in the
    /// current `tokio-uring` runtime.
    ///
    /// # Examples
    ///
    /// ```no_run
    ///# fn main() -> Result<(), Box<dyn std::error::Error>> {
    /// use tokio_uring::fs::File;
    /// use tokio_uring::buf::fixed::FixedBufRegistry;
    /// use tokio_uring::buf::BoundedBuf;
    /// use std::iter;
    ///
    /// tokio_uring::start(async {
    ///     let registry = FixedBufRegistry::new(iter::repeat(vec![0; 10]).take(10));
    ///     registry.register()?;
    ///
    ///     let f = File::open("foo.txt").await?;
    ///     let buffer = registry.check_out(2).unwrap();
    ///
    ///     // Read up to 10 bytes
    ///     let (res, buffer) = f.read_fixed_at(buffer, 0).await;
    ///     let n = res?;
    ///
    ///     println!("The bytes: {:?}", &buffer[..n]);
    ///
    ///     // Close the file
    ///     f.close().await?;
    ///     Ok(())
    /// })
    ///# }
    /// ```
    pub async fn read_fixed_at<T>(&self, buf: T, pos: u64) -> crate::BufResult<usize, T>
    where
        T: BoundedBufMut<BufMut = FixedBuf>,
    {
        // Submit the read operation
        let op = Op::read_fixed_at(&self.fd, buf, pos).unwrap();
        op.await
    }

    /// Write a buffer into this file at the specified offset, returning how
    /// many bytes were written.
    ///
    /// This function will attempt to write the entire contents of `buf`, but
    /// the entire write may not succeed, or the write may also generate an
    /// error. The bytes will be written starting at the specified offset.
    ///
    /// # Return
    ///
    /// The method returns the operation result and the same buffer value passed
    /// in as an argument. A return value of `0` typically means that the
    /// underlying file is no longer able to accept bytes and will likely not be
    /// able to in the future as well, or that the buffer provided is empty.
    ///
    /// # Errors
    ///
    /// Each call to `write` may generate an I/O error indicating that the
    /// operation could not be completed. If an error is returned then no bytes
    /// in the buffer were written to this writer.
    ///
    /// It is **not** considered an error if the entire buffer could not be
    /// written to this writer.
    ///
    /// # Examples
    ///
    /// ```no_run
    /// use tokio_uring::fs::File;
    ///
    /// fn main() -> Result<(), Box<dyn std::error::Error>> {
    ///     tokio_uring::start(async {
    ///         let file = File::create("foo.txt").await?;
    ///
    ///         // Writes some prefix of the byte string, not necessarily all of it.
    ///         let (res, _) = file.write_at(&b"some bytes"[..], 0).await;
    ///         let n = res?;
    ///
    ///         println!("wrote {} bytes", n);
    ///
    ///         // Close the file
    ///         file.close().await?;
    ///         Ok(())
    ///     })
    /// }
    /// ```
    ///
    /// [`Ok(n)`]: Ok
    pub async fn write_at<T: BoundedBuf>(&self, buf: T, pos: u64) -> crate::BufResult<usize, T> {
        let op = Op::write_at(&self.fd, buf, pos).unwrap();
        op.await
    }

    /// Attempts to write an entire buffer into this file at the specified offset.
    ///
    /// This method will continuously call [`write_at`] until there is no more data
    /// to be written or an error is returned.
    /// This method will not return until the entire buffer has been successfully
    /// written or an error occurs.
    ///
    /// If the buffer contains no data, this will never call [`write_at`].
    ///
    /// # Return
    ///
    /// The method returns the operation result and the same buffer value passed
    /// in as an argument.
    ///
    /// # Errors
    ///
    /// This function will return the first error that [`write_at`] returns.
    ///
    /// # Examples
    ///
    /// ```no_run
    /// use tokio_uring::fs::File;
    ///
    /// fn main() -> Result<(), Box<dyn std::error::Error>> {
    ///     tokio_uring::start(async {
    ///         let file = File::create("foo.txt").await?;
    ///
    ///         // Writes some prefix of the byte string, not necessarily all of it.
    ///         let (res, _) = file.write_all_at(&b"some bytes"[..], 0).await;
    ///         res?;
    ///
    ///         println!("wrote all bytes");
    ///
    ///         // Close the file
    ///         file.close().await?;
    ///         Ok(())
    ///     })
    /// }
    /// ```
    ///
    /// [`write_at`]: File::write_at
    pub async fn write_all_at<T>(&self, buf: T, pos: u64) -> crate::BufResult<(), T>
    where
        T: BoundedBuf,
    {
        let orig_bounds = buf.bounds();
        let (res, buf) = self.write_all_slice_at(buf.slice_full(), pos).await;
        (res, T::from_buf_bounds(buf, orig_bounds))
    }

    async fn write_all_slice_at<T: IoBuf>(
        &self,
        mut buf: Slice<T>,
        mut pos: u64,
    ) -> crate::BufResult<(), T> {
        if pos.checked_add(buf.bytes_init() as u64).is_none() {
            return (
                Err(io::Error::new(
                    io::ErrorKind::InvalidInput,
                    "buffer too large for file",
                )),
                buf.into_inner(),
            );
        }

        while buf.bytes_init() != 0 {
            let (res, slice) = self.write_at(buf, pos).await;
            match res {
                Ok(0) => {
                    return (
                        Err(io::Error::new(
                            io::ErrorKind::WriteZero,
                            "failed to write whole buffer",
                        )),
                        slice.into_inner(),
                    )
                }
                Ok(n) => {
                    pos += n as u64;
                    buf = slice.slice(n..);
                }

                // No match on an EINTR error is performed because this
                // crate's design ensures we are not calling the 'wait' option
                // in the ENTER syscall. Only an Enter with 'wait' can generate
                // an EINTR according to the io_uring man pages.
                Err(e) => return (Err(e), slice.into_inner()),
            };
        }

        (Ok(()), buf.into_inner())
    }

    /// Like [`write_at`], but using a pre-mapped buffer
    /// registered with [`FixedBufRegistry`].
    ///
    /// [`write_at`]: Self::write_at
    /// [`FixedBufRegistry`]: crate::buf::fixed::FixedBufRegistry
    ///
    /// # Errors
    ///
    /// In addition to errors that can be reported by `write_at`,
    /// this operation fails if the buffer is not registered in the
    /// current `tokio-uring` runtime.
    ///
    /// # Examples
    ///
    /// ```no_run
    ///# fn main() -> Result<(), Box<dyn std::error::Error>> {
    /// use tokio_uring::fs::File;
    /// use tokio_uring::buf::fixed::FixedBufRegistry;
    /// use tokio_uring::buf::BoundedBuf;
    ///
    /// tokio_uring::start(async {
    ///     let registry = FixedBufRegistry::new([b"some bytes".to_vec()]);
    ///     registry.register()?;
    ///
    ///     let file = File::create("foo.txt").await?;
    ///
    ///     let buffer = registry.check_out(0).unwrap();
    ///
    ///     // Writes some prefix of the buffer content,
    ///     // not necessarily all of it.
    ///     let (res, _) = file.write_fixed_at(buffer, 0).await;
    ///     let n = res?;
    ///
    ///     println!("wrote {} bytes", n);
    ///
    ///     // Close the file
    ///     file.close().await?;
    ///     Ok(())
    /// })
    ///# }
    /// ```
    pub async fn write_fixed_at<T>(&self, buf: T, pos: u64) -> crate::BufResult<usize, T>
    where
        T: BoundedBuf<Buf = FixedBuf>,
    {
        let op = Op::write_fixed_at(&self.fd, buf, pos).unwrap();
        op.await
    }

    /// Attempts to write an entire buffer into this file at the specified offset.
    ///
    /// This method will continuously call [`write_fixed_at`] until there is no more data
    /// to be written or an error is returned.
    /// This method will not return until the entire buffer has been successfully
    /// written or an error occurs.
    ///
    /// If the buffer contains no data, this will never call [`write_fixed_at`].
    ///
    /// # Return
    ///
    /// The method returns the operation result and the same buffer value passed
    /// in as an argument.
    ///
    /// # Errors
    ///
    /// This function will return the first error that [`write_fixed_at`] returns.
    ///
    /// [`write_fixed_at`]: Self::write_fixed_at
    pub async fn write_fixed_all_at<T>(&self, buf: T, pos: u64) -> crate::BufResult<(), T>
    where
        T: BoundedBuf<Buf = FixedBuf>,
    {
        let orig_bounds = buf.bounds();
        let (res, buf) = self.write_fixed_all_at_slice(buf.slice_full(), pos).await;
        (res, T::from_buf_bounds(buf, orig_bounds))
    }

    async fn write_fixed_all_at_slice(
        &self,
        mut buf: Slice<FixedBuf>,
        mut pos: u64,
    ) -> crate::BufResult<(), FixedBuf> {
        if pos.checked_add(buf.bytes_init() as u64).is_none() {
            return (
                Err(io::Error::new(
                    io::ErrorKind::InvalidInput,
                    "buffer too large for file",
                )),
                buf.into_inner(),
            );
        }

        while buf.bytes_init() != 0 {
            let (res, slice) = self.write_fixed_at(buf, pos).await;
            match res {
                Ok(0) => {
                    return (
                        Err(io::Error::new(
                            io::ErrorKind::WriteZero,
                            "failed to write whole buffer",
                        )),
                        slice.into_inner(),
                    )
                }
                Ok(n) => {
                    pos += n as u64;
                    buf = slice.slice(n..);
                }

                // No match on an EINTR error is performed because this
                // crate's design ensures we are not calling the 'wait' option
                // in the ENTER syscall. Only an Enter with 'wait' can generate
                // an EINTR according to the io_uring man pages.
                Err(e) => return (Err(e), slice.into_inner()),
            };
        }

        (Ok(()), buf.into_inner())
    }

    /// Attempts to sync all OS-internal metadata to disk.
    ///
    /// This function will attempt to ensure that all in-memory data reaches the
    /// filesystem before completing.
    ///
    /// This can be used to handle errors that would otherwise only be caught
    /// when the `File` is closed.  Dropping a file will ignore errors in
    /// synchronizing this in-memory data.
    ///
    /// # Examples
    ///
    /// ```no_run
    /// use tokio_uring::fs::File;
    ///
    /// fn main() -> Result<(), Box<dyn std::error::Error>> {
    ///     tokio_uring::start(async {
    ///         let f = File::create("foo.txt").await?;
    ///         let (res, buf) = f.write_at(&b"Hello, world!"[..], 0).await;
    ///         let n = res?;
    ///
    ///         f.sync_all().await?;
    ///
    ///         // Close the file
    ///         f.close().await?;
    ///         Ok(())
    ///     })
    /// }
    /// ```
    pub async fn sync_all(&self) -> io::Result<()> {
        Op::fsync(&self.fd)?.await
    }

    /// Attempts to sync file data to disk.
    ///
    /// This method is similar to [`sync_all`], except that it may not
    /// synchronize file metadata to the filesystem.
    ///
    /// This is intended for use cases that must synchronize content, but don't
    /// need the metadata on disk. The goal of this method is to reduce disk
    /// operations.
    ///
    /// Note that some platforms may simply implement this in terms of
    /// [`sync_all`].
    ///
    /// [`sync_all`]: File::sync_all
    ///
    /// # Examples
    ///
    /// ```no_run
    /// use tokio_uring::fs::File;
    ///
    /// fn main() -> Result<(), Box<dyn std::error::Error>> {
    ///     tokio_uring::start(async {
    ///         let f = File::create("foo.txt").await?;
    ///         let (res, buf) = f.write_at(&b"Hello, world!"[..], 0).await;
    ///         let n = res?;
    ///
    ///         f.sync_data().await?;
    ///
    ///         // Close the file
    ///         f.close().await?;
    ///         Ok(())
    ///     })
    /// }
    /// ```
    pub async fn sync_data(&self) -> io::Result<()> {
        Op::datasync(&self.fd)?.await
    }

    /// Manipulate the allocated disk space of the file.
    ///
    /// The manipulated range starts at the `offset` and continues for `len` bytes.
    ///
    /// The specific manipulation to the allocated disk space are specified by
    /// the `flags`, to understand what are the possible values here check
    /// the `fallocate(2)` man page.
    ///
    /// # Examples
    ///
    /// ```no_run
    /// use tokio_uring::fs::File;
    ///
    /// fn main() -> Result<(), Box<dyn std::error::Error>> {
    ///     tokio_uring::start(async {
    ///         let f = File::create("foo.txt").await?;
    ///
    ///         // Allocate a 1024 byte file setting all the bytes to zero
    ///         f.fallocate(0, 1024, libc::FALLOC_FL_ZERO_RANGE).await?;
    ///
    ///         // Close the file
    ///         f.close().await?;
    ///         Ok(())
    ///     })
    /// }
    pub async fn fallocate(&self, offset: u64, len: u64, flags: i32) -> io::Result<()> {
        Op::fallocate(&self.fd, offset, len, flags)?.await
    }

<<<<<<< HEAD
    /// Closes the file.
=======
    /// Metadata information about a file.
    ///
    /// # Examples
    ///
    /// ```no_run
    /// use tokio_uring::fs::File;
    ///
    /// fn main() -> Result<(), Box<dyn std::error::Error>> {
    ///     tokio_uring::start(async {
    ///         let f = File::create("foo.txt").await?;
    ///
    ///         // Fetch file metadata
    ///         let statx = f.statx().await?;
    ///
    ///         // Close the file
    ///         f.close().await?;
    ///         Ok(())
    ///     })
    /// }
    pub async fn statx(&self) -> io::Result<libc::statx> {
        Op::statx(&self.fd)?.await
    }

    /// Closes the file using the uring asynchronous close operation and returns the possible error
    /// as described in the close(2) man page.
>>>>>>> 96ad6339
    ///
    /// The programmer has the choice of calling this asynchronous close and waiting for the result
    /// or letting the library close the file automatically and simply letting the file go out of
    /// scope and having the library close the file descriptor automatically and synchronously.
    ///
    /// Calling this asynchronous close is to be preferred because it returns the close result
    /// which as the man page points out, should not be ignored. This asynchronous close also
    /// avoids the synchronous close system call and may result in better throughput as the thread
    /// is not blocked during the close.
    ///
    /// # Examples
    ///
    /// ```no_run
    /// use tokio_uring::fs::File;
    ///
    /// fn main() -> Result<(), Box<dyn std::error::Error>> {
    ///     tokio_uring::start(async {
    ///         // Open the file
    ///         let f = File::open("foo.txt").await?;
    ///         // Close the file
    ///         f.close().await?;
    ///
    ///         Ok(())
    ///     })
    /// }
    /// ```
    pub async fn close(mut self) -> io::Result<()> {
        self.fd.close().await
    }
}

impl FromRawFd for File {
    unsafe fn from_raw_fd(fd: RawFd) -> Self {
        File::from_shared_fd(SharedFd::new(fd))
    }
}

impl AsRawFd for File {
    fn as_raw_fd(&self) -> RawFd {
        self.fd.raw_fd()
    }
}

impl fmt::Debug for File {
    fn fmt(&self, f: &mut fmt::Formatter<'_>) -> fmt::Result {
        f.debug_struct("File")
            .field("fd", &self.fd.raw_fd())
            .finish()
    }
}

/// Removes a File
///
/// This function will return an error in the following situations, but is not
/// limited to just these cases:
///
/// * `path` doesn't exist.
///      * [`io::ErrorKind`] would be set to `NotFound`
/// * The user lacks permissions to modify/remove the file at the provided `path`.
///      * [`io::ErrorKind`] would be set to `PermissionDenied`
///
/// # Examples
///
/// ```no_run
/// use tokio_uring::fs::remove_file;
///
/// fn main() -> Result<(), Box<dyn std::error::Error>> {
///     tokio_uring::start(async {
///         remove_file("/some/file.txt").await?;
///         Ok::<(), std::io::Error>(())
///     })?;
///     Ok(())
/// }
/// ```
pub async fn remove_file<P: AsRef<Path>>(path: P) -> io::Result<()> {
    Op::unlink_file(path.as_ref())?.await
}

/// Renames a file or directory to a new name, replacing the original file if
/// `to` already exists.
///
/// #Errors
///
/// * `path` doesn't exist.
///      * [`io::ErrorKind`] would be set to `NotFound`
/// * The user lacks permissions to modify/remove the file at the provided `path`.
///      * [`io::ErrorKind`] would be set to `PermissionDenied`
/// * The new name/path is on a different mount point.
///      * [`io::ErrorKind`] would be set to `CrossesDevices`
///
/// # Example
///
/// ```no_run
/// use tokio_uring::fs::rename;
///
/// fn main() -> Result<(), Box<dyn std::error::Error>> {
///     tokio_uring::start(async {
///         rename("a.txt", "b.txt").await?; // Rename a.txt to b.txt
///         Ok::<(), std::io::Error>(())
///     })?;
///     Ok(())
/// }
/// ```
pub async fn rename(from: impl AsRef<Path>, to: impl AsRef<Path>) -> io::Result<()> {
    Op::rename_at(from.as_ref(), to.as_ref(), 0)?.await
}<|MERGE_RESOLUTION|>--- conflicted
+++ resolved
@@ -801,35 +801,8 @@
         Op::fallocate(&self.fd, offset, len, flags)?.await
     }
 
-<<<<<<< HEAD
-    /// Closes the file.
-=======
-    /// Metadata information about a file.
-    ///
-    /// # Examples
-    ///
-    /// ```no_run
-    /// use tokio_uring::fs::File;
-    ///
-    /// fn main() -> Result<(), Box<dyn std::error::Error>> {
-    ///     tokio_uring::start(async {
-    ///         let f = File::create("foo.txt").await?;
-    ///
-    ///         // Fetch file metadata
-    ///         let statx = f.statx().await?;
-    ///
-    ///         // Close the file
-    ///         f.close().await?;
-    ///         Ok(())
-    ///     })
-    /// }
-    pub async fn statx(&self) -> io::Result<libc::statx> {
-        Op::statx(&self.fd)?.await
-    }
-
     /// Closes the file using the uring asynchronous close operation and returns the possible error
     /// as described in the close(2) man page.
->>>>>>> 96ad6339
     ///
     /// The programmer has the choice of calling this asynchronous close and waiting for the result
     /// or letting the library close the file automatically and simply letting the file go out of
